# Copyright 2021 Google LLC
#
# Licensed under the Apache License, Version 2.0 (the "License");
# you may not use this file except in compliance with the License.
# You may obtain a copy of the License at
#
#     https://www.apache.org/licenses/LICENSE-2.0
#
# Unless required by applicable law or agreed to in writing, software
# distributed under the License is distributed on an "AS IS" BASIS,
# WITHOUT WARRANTIES OR CONDITIONS OF ANY KIND, either express or implied.
# See the License for the specific language governing permissions and
# limitations under the License.

from random import seed, randint

from nmigen_cfu import CfuTestBase, InstructionTestBase
from util import pack_vals

from .constants import Constants
from .hps_cfu import PingInstruction, make_cfu


class PingInstructionTest(InstructionTestBase):
    def create_dut(self):
        return PingInstruction()

    def test(self):
        # each ping returns the sum of the previous ping's inputs
        self.verify([
            (1, 2, 0),
            (12, 4, 3),
            (0, 0, 16),
        ])


GET = Constants.INS_GET
SET = Constants.INS_SET
PING = Constants.INS_PING
VERIFY = Constants.REG_VERIFY


class HpsCfuTest(CfuTestBase):

    def create_dut(self):
        return make_cfu(filter_store_depth=100)

    def test_simple(self):
        """Tests some simple cases"""
        DATA = [
            # verify that can use ping
            ((PING, 0, 1, 2), 0),
            ((PING, 0, 0, 0), 3),
            # test verify register
            ((SET, VERIFY, 0, 0), 0),
            ((GET, VERIFY, 0, 0), 1),
            ((SET, VERIFY, 10, 0), 0),
            ((GET, VERIFY, 0, 0), 11),
            ((GET, VERIFY, 0, 0), 11),
            ((PING, 0, 0, 0), 0),
            ((GET, VERIFY, 0, 0), 11),
        ]
        self.run_ops(DATA)

    def check_macc(self, offset, input, filter):
        expected = sum((offset + i) * f for (i, f) in zip(input, filter))
        P = pack_vals
        return [
            ((SET, Constants.REG_INPUT_OFFSET, offset, 0), 0),
            ((SET, Constants.REG_MACC_INPUT_0, P(*input[0:4]), 0), 0),
            ((SET, Constants.REG_MACC_INPUT_1, P(*input[4:8]), 0), 0),
            ((SET, Constants.REG_MACC_INPUT_2, P(*input[8:12]), 0), 0),
            ((SET, Constants.REG_MACC_INPUT_3, P(*input[12:16]), 0), 0),
            ((SET, Constants.REG_MACC_FILTER_0, P(*filter[0:4]), 0), 0),
            ((SET, Constants.REG_MACC_FILTER_1, P(*filter[4:8]), 0), 0),
            ((SET, Constants.REG_MACC_FILTER_2, P(*filter[8:12]), 0), 0),
            ((SET, Constants.REG_MACC_FILTER_3, P(*filter[12:16]), 0), 0),
            ((PING, 0, 0, 0), 0),  # wait 2 cycles for result
            ((PING, 0, 0, 0), 0),
            ((GET, Constants.REG_MACC_OUT, 0, 0), expected),
        ]

    def test_multiply_accumulate(self):
        """Tests Multiply-Accumulate functionality"""
        def op_generator():
            yield from self.check_macc(0, [0] * 16, [0] * 16)
            yield from self.check_macc(12, range(16), range(16))
            seed(1234)
            for _ in range(10):
                yield from self.check_macc(randint(-128, 128),
                                           [randint(-128, 127)
                                            for _ in range(16)],
                                           [randint(-128, 127) for _ in range(16)])
        self.run_ops(op_generator())

    def test_simple_input_store(self):
        """Tests simple input use case"""
        def op_generator():
            yield ((SET, Constants.REG_INPUT_NUM_WORDS, 20, 0), 0)
            for n in range(100, 120):
                yield ((SET, Constants.REG_SET_INPUT, n, 0), 0)
            for n in range(100, 120, 4):
                yield ((GET, Constants.REG_INPUT_0, 0, 0), n+0)
                yield ((GET, Constants.REG_INPUT_1, 0, 0), n+1)
                yield ((GET, Constants.REG_INPUT_2, 0, 0), n+2)
                yield ((GET, Constants.REG_INPUT_3, 0, 0), n+3)

<<<<<<< HEAD
        self.run_ops(op_generator(), True)

    def test_simple_filter_store(self):
        """Tests simple filter store use case"""
        def op_generator():
            yield ((SET, Constants.REG_FILTER_NUM_WORDS, 20, 0), 0)
            for n in range(100, 120):
                yield ((SET, Constants.REG_SET_FILTER, n, 0), 0)
            for n in range(100, 120, 4):
                yield ((GET, Constants.REG_FILTER_0, 0, 0), n + 0)
                yield ((GET, Constants.REG_FILTER_1, 0, 0), n + 1)
                yield ((GET, Constants.REG_FILTER_2, 0, 0), n + 2)
                yield ((GET, Constants.REG_FILTER_3, 0, 0), n + 3)
        self.run_ops(op_generator(), True)
=======
        self.run_ops(op_generator(), False)
>>>>>>> aedaadee
<|MERGE_RESOLUTION|>--- conflicted
+++ resolved
@@ -105,8 +105,7 @@
                 yield ((GET, Constants.REG_INPUT_2, 0, 0), n+2)
                 yield ((GET, Constants.REG_INPUT_3, 0, 0), n+3)
 
-<<<<<<< HEAD
-        self.run_ops(op_generator(), True)
+        self.run_ops(op_generator(), False)
 
     def test_simple_filter_store(self):
         """Tests simple filter store use case"""
@@ -119,7 +118,4 @@
                 yield ((GET, Constants.REG_FILTER_1, 0, 0), n + 1)
                 yield ((GET, Constants.REG_FILTER_2, 0, 0), n + 2)
                 yield ((GET, Constants.REG_FILTER_3, 0, 0), n + 3)
-        self.run_ops(op_generator(), True)
-=======
-        self.run_ops(op_generator(), False)
->>>>>>> aedaadee
+        self.run_ops(op_generator(), False)